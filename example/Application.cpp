--- conflicted
+++ resolved
@@ -27,20 +27,12 @@
 
 int main(int /* argc */, char** /* argv */)
 {
-<<<<<<< HEAD
 	auto logger = std::unique_ptr<wolkabout::ConsoleLogger>(new wolkabout::ConsoleLogger());
 	logger->setLogLevel(wolkabout::LogLevel::INFO);
 	wolkabout::Logger::setInstance(std::move(logger));
-=======
-    wolkabout::DeviceManifest deviceManifest;
-    deviceManifest.addActuator(wolkabout::ActuatorManifest("Switch", "SW", "", "", "", wolkabout::ActuatorManifest::DataType::BOOLEAN,
-                                                           10, 0, 1));
-    deviceManifest.addActuator(wolkabout::ActuatorManifest("Slider", "SL", "", "", "", wolkabout::ActuatorManifest::DataType::NUMERIC,
-                                                           10, 0, 100));
-    wolkabout::Device device("device_key", "some_password", deviceManifest);
->>>>>>> e5f2b342
 
-	wolkabout::Device device("device_key", "device_password");
+	wolkabout::DeviceManifest deviceManifest;
+	wolkabout::Device device("device_key", "device_password", deviceManifest);
 
     class CustomFirmwareInstaller: public wolkabout::FirmwareInstaller
     {
@@ -58,36 +50,8 @@
     auto installer = std::make_shared<CustomFirmwareInstaller>();
 
     std::unique_ptr<wolkabout::Wolk> wolk =
-<<<<<<< HEAD
 	  wolkabout::Wolk::newBuilder(device)
 		.withFirmwareUpdate("2.1.0", installer, ".", 100 * 1024 * 1024, 1024 * 1024)
-=======
-      wolkabout::Wolk::newBuilder(device)
-            .actuationHandler([&](const std::string& reference, const std::string& value) -> void {
-        std::cout << "Actuation request received - Reference: " << reference << " value: " << value << std::endl;
-
-        if (reference == "SW") {
-            switchValue = value == "true" ? true : false;
-        }
-        else if (reference == "SL") {
-            try {
-                sliderValue = std::stoi(value);
-            } catch (...) {
-                sliderValue = 0;
-            }
-        }
-    })
-            .actuatorStatusProvider([&](const std::string& reference) -> wolkabout::ActuatorStatus {
-        if (reference == "SW") {
-            return wolkabout::ActuatorStatus(switchValue ? "true" : "false", wolkabout::ActuatorStatus::State::READY);
-        } else if (reference == "SL") {
-            return wolkabout::ActuatorStatus(std::to_string(sliderValue), wolkabout::ActuatorStatus::State::READY);
-        }
-
-        return wolkabout::ActuatorStatus("", wolkabout::ActuatorStatus::State::READY);
-        })
-        .withFirmwareUpdate("2.1.0", installer, ".", 100 * 1024 * 1024, 1024 * 1024)
->>>>>>> e5f2b342
         .build();
 
     wolk->connect();

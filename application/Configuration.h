--- conflicted
+++ resolved
@@ -14,11 +14,8 @@
  * limitations under the License.
  */
 
-<<<<<<< HEAD
-#include "model/Device.h"
-=======
+#include "model/GatewayDevice.h"
 #include "model/SubdeviceManagement.h"
->>>>>>> 051d4801
 #include "model/WolkOptional.h"
 #include <string>
 
@@ -35,25 +32,16 @@
 public:
     GatewayConfiguration() = default;
 
-<<<<<<< HEAD
-    GatewayConfiguration(wolkabout::Device device, std::string platformMqttUri, std::string localMqttUri,
+    GatewayConfiguration(wolkabout::GatewayDevice device, std::string platformMqttUri, std::string localMqttUri,
                          unsigned interval, ValueGenerator generator);
-=======
-    GatewayConfiguration(std::string key, std::string password, std::string platformMqttUri, std::string localMqttUri,
-                         SubdeviceManagement management);
->>>>>>> 051d4801
 
-    const wolkabout::Device& getDevice() const;
+    const wolkabout::GatewayDevice& getDevice() const;
 
     const std::string& getPlatformMqttUri() const;
     const std::string& getLocalMqttUri() const;
 
-<<<<<<< HEAD
     unsigned getInterval() const;
     ValueGenerator getValueGenerator() const;
-=======
-    SubdeviceManagement getSubdeviceManagement() const;
->>>>>>> 051d4801
 
     void setKeepAliveEnabled(bool value);
     const WolkOptional<bool>& getKeepAliveEnabled() const;
@@ -64,17 +52,13 @@
     static wolkabout::GatewayConfiguration fromJson(const std::string& gatewayConfigurationFile);
 
 private:
-    wolkabout::Device m_device;
+    wolkabout::GatewayDevice m_device;
 
     std::string m_platformMqttUri;
     std::string m_localMqttUri;
 
-<<<<<<< HEAD
     unsigned m_interval;
     ValueGenerator m_valueGenerator;
-=======
-    SubdeviceManagement m_subdeviceManagement;
->>>>>>> 051d4801
 
     WolkOptional<bool> m_keepAliveEnabled;
     WolkOptional<std::string> m_platformTrustStore;

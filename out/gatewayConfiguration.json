{
    "name": "",

    "key": "",
    "password": "",

    "platformMqttUri": "ssl://api-demo.wolkabout.com:8883",
    "localMqttUri": "tcp://localhost:1883",

    "platformTrustStore": "ca.crt",

<<<<<<< HEAD
    "readingsInterval":5000,
    "generator":"incremental",

    "manifest":{
    "actuators":[{"description":"Light dimmer","maximum":115.0,"minimum":0.0,"name":"Slider","readingType":{"dataType":"NUMERIC","labels":[],"name":"COUNT(ACTUATOR)","precision":1,"size":1},"reference":"SL","unit":{"readingType":"COUNT(ACTUATOR)","symbol":"count"}},{"description":"Light switch","maximum":null,"minimum":null,"name":"Switch","readingType":{"dataType":"BOOLEAN","labels":[],"name":"SWITCH(ACTUATOR)","precision":1,"size":1},"reference":"SW","unit":{"readingType":"SWITCH(ACTUATOR)","symbol":""}},{"description":"Text","maximum":null,"minimum":null,"name":"Message","readingType":{"dataType":"STRING","labels":[],"name":"STRING(ACTUATOR)","precision":1,"size":1},"reference":"MSG","unit":{"readingType":"STRING(ACTUATOR)","symbol":""}}],
    "alarms":[{"description":"","message":"High Humidity","name":"High Humidity","reference":"HH","severity":"ALERT"}],
    "configs":[{"dataType":"STRING","defaultValue":"value1","description":"","labels":null,"maximum":null,"minimum":null,"name":"Item1","reference":"KEY_1","size":1},{"dataType":"NUMERIC","defaultValue":"5","description":"","labels":["x","y","z"],"maximum":100.0,"minimum":0.0,"name":"Item2","reference":"KEY_2","size":3},{"dataType":"BOOLEAN","defaultValue":"false","description":"","labels":null,"maximum":null,"minimum":null,"name":"Item3","reference":"KEY_3","size":1}],
    "feeds":[{"description":"","maximum":100000000.0,"minimum":-273.15,"name":"Temperature","readingType":{"dataType":"NUMERIC","labels":[],"name":"TEMPERATURE","precision":1,"size":1},"reference":"T","unit":{"readingType":"TEMPERATURE","symbol":"℃"}},{"description":"","maximum":20000.0,"minimum":0.0,"name":"Acceleration","readingType":{"dataType":"NUMERIC","labels":["x","y","z"],"name":"ACCELEROMETER","precision":1,"size":3},"reference":"ACCELEROMETER_REF","unit":{"readingType":"ACCELEROMETER","symbol":"m/s²"}}],
    "name":"DEVICE_MANIFEST_NAME_1",
    "description":"DEVICE_MANIFEST_DESCRIPTION_1",
    "protocol":"JsonProtocol",
    "firmwareUpdateType":"DFU"}
=======
    "subdeviceManagement": "gateway"
>>>>>>> 051d4801
}<|MERGE_RESOLUTION|>--- conflicted
+++ resolved
@@ -9,7 +9,8 @@
 
     "platformTrustStore": "ca.crt",
 
-<<<<<<< HEAD
+    "subdeviceManagement": "gateway",
+
     "readingsInterval":5000,
     "generator":"incremental",
 
@@ -22,7 +23,4 @@
     "description":"DEVICE_MANIFEST_DESCRIPTION_1",
     "protocol":"JsonProtocol",
     "firmwareUpdateType":"DFU"}
-=======
-    "subdeviceManagement": "gateway"
->>>>>>> 051d4801
 }
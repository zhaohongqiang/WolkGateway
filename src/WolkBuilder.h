/*
 * Copyright 2018 WolkAbout Technology s.r.o.
 *
 * Licensed under the Apache License, Version 2.0 (the "License");
 * you may not use this file except in compliance with the License.
 * You may obtain a copy of the License at
 *
 *      http://www.apache.org/licenses/LICENSE-2.0
 *
 * Unless required by applicable law or agreed to in writing, software
 * distributed under the License is distributed on an "AS IS" BASIS,
 * WITHOUT WARRANTIES OR CONDITIONS OF ANY KIND, either express or implied.
 * See the License for the specific language governing permissions and
 * limitations under the License.
 */

#ifndef WOLKBUILDER_H
#define WOLKBUILDER_H

#include "connectivity/ConnectivityService.h"
#include "model/Device.h"
#include "persistence/Persistence.h"

#include <cstdint>
#include <functional>
#include <memory>
#include <string>

namespace wolkabout
{
class Wolk;
class UrlFileDownloader;
class FirmwareInstaller;

class WolkBuilder final
{
public:
    ~WolkBuilder() = default;

    WolkBuilder(WolkBuilder&&) = default;

    /**
     * @brief WolkBuilder Initiates wolkabout::Wolk builder
     * @param device Device for which wolkabout::WolkBuilder is instantiated
     */
    WolkBuilder(Device device);

    /**
     * @brief Allows passing of URI to custom WolkAbout IoT platform instance
     * @param host Server URI
     * @return Reference to current wolkabout::WolkBuilder instance (Provides fluent interface)
     */
    WolkBuilder& host(const std::string& host);

    /**
     * @brief Sets underlying persistence mechanism to be used<br>
     *        Sample in-memory persistence is used as default
     * @param persistence std::shared_ptr to wolkabout::Persistence implementation
     * @return Reference to current wolkabout::WolkBuilder instance (Provides fluent interface)
     */
    WolkBuilder& withPersistence(std::shared_ptr<Persistence> persistence);

    /**
     * @brief withFirmwareUpdate Enables firmware update for device
     * @param firmwareVersion Current version of the firmware
     * @param installer Instance of wolkabout::FirmwareInstaller used to install firmware
     * @param firmwareDownloadDirectory Directory where to download firmware file
     * @param maxFirmwareFileSize Maximum size of firmware file that can be handled
     * @return Reference to current wolkabout::WolkBuilder instance (Provides fluent interface)
     */
    WolkBuilder& withFirmwareUpdate(const std::string& firmwareVersion, std::weak_ptr<FirmwareInstaller> installer,
                                    const std::string& firmwareDownloadDirectory,
                                    std::uint_fast64_t maxFirmwareFileSize,
                                    std::uint_fast64_t maxFirmwareFileChunkSize);

    /**
     * @brief withFirmwareUpdate Enables firmware update for device
     * @param firmwareVersion Current version of the firmware
     * @param installer Instance of wolkabout::FirmwareInstaller used to install firmware
     * @param firmwareDownloadDirectory Directory where to download firmware file
     * @param maxFirmwareFileSize Maximum size of firmware file that can be handled
     * @param urlDownloader Instance of wolkabout::UrlFileDownloader used to downlad firmware from provided url
     * @return Reference to current wolkabout::WolkBuilder instance (Provides fluent interface)
     */
<<<<<<< HEAD
=======
    WolkBuilder& withPersistence(std::shared_ptr<Persistence> persistence);

    /**
     * @brief withFirmwareUpdate Enables firmware update for device
     * @param firmwareVersion Current version of the firmware
     * @param installer Instance of wolkabout::FirmwareInstaller used to install firmware
     * @param firmwareDownloadDirectory Directory where to download firmware file
     * @param maxFirmwareFileSize Maximum size of firmware file that can be handled
     * @return Reference to current wolkabout::WolkBuilder instance (Provides fluent interface)
     */
    WolkBuilder& withFirmwareUpdate(const std::string& firmwareVersion, std::weak_ptr<FirmwareInstaller> installer,
                                    const std::string& firmwareDownloadDirectory,
                                    std::uint_fast64_t maxFirmwareFileSize,
                                    std::uint_fast64_t maxFirmwareFileChunkSize);

    /**
     * @brief withFirmwareUpdate Enables firmware update for device
     * @param firmwareVersion Current version of the firmware
     * @param installer Instance of wolkabout::FirmwareInstaller used to install firmware
     * @param firmwareDownloadDirectory Directory where to download firmware file
     * @param maxFirmwareFileSize Maximum size of firmware file that can be handled
     * @param urlDownloader Instance of wolkabout::UrlFileDownloader used to downlad firmware from provided url
     * @return Reference to current wolkabout::WolkBuilder instance (Provides fluent interface)
     */
>>>>>>> e5f2b342
    WolkBuilder& withFirmwareUpdate(const std::string& firmwareVersion, std::weak_ptr<FirmwareInstaller> installer,
                                    const std::string& firmwareDownloadDirectory,
                                    std::uint_fast64_t maxFirmwareFileSize, std::uint_fast64_t maxFirmwareFileChunkSize,
                                    std::weak_ptr<UrlFileDownloader> urlDownloader);

    /**
     * @brief Builds Wolk instance
     * @return Wolk instance as std::unique_ptr<Wolk>
     *
     * @throws std::logic_error if device key is not present in wolkabout::Device
     * @throws std::logic_error if actuator status provider is not set, and wolkabout::Device has actuator references
     * @throws std::logic_error if actuation handler is not set, and wolkabout::Device has actuator references
     */
    std::unique_ptr<Wolk> build() const;

    /**
     * @brief operator std::unique_ptr<Wolk> Conversion to wolkabout::wolk as result returns std::unique_ptr to built
     * wolkabout::Wolk instance
     */
    operator std::unique_ptr<Wolk>() const;

private:
    std::string m_host;
    Device m_device;

    std::shared_ptr<Persistence> m_persistence;

    std::string m_firmwareVersion;
    std::string m_firmwareDownloadDirectory;
    std::uint_fast64_t m_maxFirmwareFileSize;
    std::uint_fast64_t m_maxFirmwareFileChunkSize;
    std::weak_ptr<FirmwareInstaller> m_firmwareInstaller;
    std::weak_ptr<UrlFileDownloader> m_urlFileDownloader;

    static const constexpr char* WOLK_DEMO_HOST = "ssl://api-demo.wolkabout.com:8883";
};
}    // namespace wolkabout

#endif<|MERGE_RESOLUTION|>--- conflicted
+++ resolved
@@ -82,33 +82,6 @@
      * @param urlDownloader Instance of wolkabout::UrlFileDownloader used to downlad firmware from provided url
      * @return Reference to current wolkabout::WolkBuilder instance (Provides fluent interface)
      */
-<<<<<<< HEAD
-=======
-    WolkBuilder& withPersistence(std::shared_ptr<Persistence> persistence);
-
-    /**
-     * @brief withFirmwareUpdate Enables firmware update for device
-     * @param firmwareVersion Current version of the firmware
-     * @param installer Instance of wolkabout::FirmwareInstaller used to install firmware
-     * @param firmwareDownloadDirectory Directory where to download firmware file
-     * @param maxFirmwareFileSize Maximum size of firmware file that can be handled
-     * @return Reference to current wolkabout::WolkBuilder instance (Provides fluent interface)
-     */
-    WolkBuilder& withFirmwareUpdate(const std::string& firmwareVersion, std::weak_ptr<FirmwareInstaller> installer,
-                                    const std::string& firmwareDownloadDirectory,
-                                    std::uint_fast64_t maxFirmwareFileSize,
-                                    std::uint_fast64_t maxFirmwareFileChunkSize);
-
-    /**
-     * @brief withFirmwareUpdate Enables firmware update for device
-     * @param firmwareVersion Current version of the firmware
-     * @param installer Instance of wolkabout::FirmwareInstaller used to install firmware
-     * @param firmwareDownloadDirectory Directory where to download firmware file
-     * @param maxFirmwareFileSize Maximum size of firmware file that can be handled
-     * @param urlDownloader Instance of wolkabout::UrlFileDownloader used to downlad firmware from provided url
-     * @return Reference to current wolkabout::WolkBuilder instance (Provides fluent interface)
-     */
->>>>>>> e5f2b342
     WolkBuilder& withFirmwareUpdate(const std::string& firmwareVersion, std::weak_ptr<FirmwareInstaller> installer,
                                     const std::string& firmwareDownloadDirectory,
                                     std::uint_fast64_t maxFirmwareFileSize, std::uint_fast64_t maxFirmwareFileChunkSize,

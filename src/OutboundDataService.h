--- conflicted
+++ resolved
@@ -38,11 +38,6 @@
 
     std::shared_ptr<ConnectivityService> m_connectivityService;
 };
-<<<<<<< HEAD
-}
-=======
-
 }    // namespace wolkabout
->>>>>>> e5f2b342
 
 #endif    // OUTBOUNDDATASERVICE_H
--- conflicted
+++ resolved
@@ -17,24 +17,12 @@
 #ifndef WOLK_H
 #define WOLK_H
 
-<<<<<<< HEAD
 #include "InboundDeviceMessageHandler.h"
 #include "WolkBuilder.h"
 #include "model/Device.h"
 #include "service/DataService.h"
 #include "utilities/CommandBuffer.h"
 #include "utilities/StringUtils.h"
-=======
-#include "ActuationHandler.h"
-#include "ActuatorStatusProvider.h"
-#include "WolkBuilder.h"
-#include "model/ActuatorGetCommand.h"
-#include "model/ActuatorSetCommand.h"
-#include "model/ActuatorStatus.h"
-#include "model/Device.h"
-#include "service/ActuatorCommandListener.h"
-#include "utilities/CommandBuffer.h"
->>>>>>> e5f2b342
 
 #include <functional>
 #include <memory>
@@ -46,18 +34,10 @@
 {
 class ConnectivityService;
 class InboundMessageHandler;
-<<<<<<< HEAD
 class InboundDeviceMessageHandler;
 class InboundPlatformMessageHandler;
 // class FirmwareUpdateService;
 // class FileDownloadService;
-=======
-class InboundModuleMessageHandler;
-class InboundWolkaboutMessageHandler;
-// class FirmwareUpdateService;
-// class FileDownloadService;
-class DataService;
->>>>>>> e5f2b342
 class PublishingService;
 class OutboundServiceDataHandler;
 class DataServiceBase;
@@ -77,49 +57,6 @@
     static WolkBuilder newBuilder(Device device);
 
     /**
-<<<<<<< HEAD
-=======
-     * @brief Publishes sensor reading to WolkAbout IoT Cloud<br>
-     *        This method is thread safe, and can be called from multiple thread simultaneously
-     * @param reference Sensor reference
-     * @param value Sensor value<br>
-     *              Supported types:<br>
-     *               - bool<br>
-     *               - float<br>
-     *               - double<br>
-     *               - signed int<br>
-     *               - signed long int<br>
-     *               - signed long long int<br>
-     *               - unsigned int<br>
-     *               - unsigned long int<br>
-     *               - unsigned long long int<br>
-     *               - string<br>
-     *               - char*<br>
-     *               - const char*<br>
-     * @param rtc Reading POSIX time - Number of seconds since 01/01/1970<br>
-     *            If omitted current POSIX time is adopted
-     */
-    template <typename T> void addSensorReading(const std::string& reference, T value, unsigned long long int rtc = 0);
-
-    /**
-     * @brief Publishes alarm to WolkAbout IoT Cloud<br>
-     *        This method is thread safe, and can be called from multiple thread simultaneously
-     * @param reference Alarm reference
-     * @param value Alarm value
-     * @param rtc POSIX time at which event occurred - Number of seconds since 01/01/1970<br>
-     *            If omitted current POSIX time is adopted
-     */
-    void addAlarm(const std::string& reference, const std::string& value, unsigned long long int rtc = 0);
-
-    /**
-     * @brief Invokes ActuatorStatusProvider callback to obtain actuator status<br>
-     *        This method is thread safe, and can be called from multiple thread simultaneously
-     * @param Actuator reference
-     */
-    void publishActuatorStatus(const std::string& reference);
-
-    /**
->>>>>>> e5f2b342
      * @brief connect Establishes connection with WolkAbout IoT platform
      */
     void connect();
@@ -131,10 +68,6 @@
 
 private:
     class ConnectivityFacade;
-<<<<<<< HEAD
-=======
-    class ActuationFacade;
->>>>>>> e5f2b342
 
     Wolk(Device device);
 
@@ -142,7 +75,6 @@
 
     static unsigned long long int currentRtc();
 
-<<<<<<< HEAD
     void connectToPlatform();
     void connectToDevices();
 
@@ -172,38 +104,7 @@
     std::unique_ptr<CommandBuffer> m_commandBuffer;
 
     std::map<std::type_index, std::vector<std::string>> m_protocolTopics;
-=======
-    void handleActuatorSetCommand(const ActuatorSetCommand& command);
-    void handleActuatorGetCommand(const ActuatorGetCommand& command);
 
-    void connectToWolkabout();
-    void connectToModules();
-
-    // void publishFirmwareVersion();
-
-    std::shared_ptr<ConnectivityService> m_wolkConnectivityService;
-    std::shared_ptr<ConnectivityService> m_moduleConnectivityService;
-    std::shared_ptr<Persistence> m_persistence;
-
-    std::shared_ptr<InboundWolkaboutMessageHandler> m_inboundWolkaboutMessageHandler;
-    std::shared_ptr<InboundModuleMessageHandler> m_inboundModuleMessageHandler;
-
-    std::shared_ptr<OutboundServiceDataHandler> m_outboundServiceDataHandler;
-
-    std::shared_ptr<ConnectivityFacade> m_wolkaboutConnectivityManager;
-    std::shared_ptr<ConnectivityFacade> m_moduleConnectivityManager;
-
-    std::shared_ptr<PublishingService> m_wolkaboutPublisher;
-    std::shared_ptr<PublishingService> m_modulePublisher;
-
-    std::shared_ptr<ActuationFacade> m_actuationManager;
-
-    // std::shared_ptr<FirmwareUpdateService> m_firmwareUpdateService;
-    // std::shared_ptr<FileDownloadService> m_fileDownloadService;
-    std::shared_ptr<DataService> m_dataService;
-
-    Device m_device;
->>>>>>> e5f2b342
 
     class ConnectivityFacade : public ConnectivityServiceListener
     {
@@ -220,7 +121,6 @@
     };
 };
 
-<<<<<<< HEAD
 template <class P> bool Wolk::registerDataProtocol()
 {
     // check if protocol is already registered
@@ -264,8 +164,8 @@
 
     m_protocolTopics[typeid(P)] = newTopics;
 
-    auto dataService =
-      std::make_shared<DataService<P>>(m_device.getDeviceKey(), m_platformPublisher, m_devicePublisher);
+	auto dataService =
+			std::make_shared<DataService<P>>(m_device.getKey(), m_platformPublisher, m_devicePublisher);
 
     m_dataServices.push_back(dataService);
 
@@ -279,34 +179,6 @@
 {
     return false;
 }
-}
-=======
-    class ConnectivityFacade : public ConnectivityServiceListener
-    {
-    public:
-        ConnectivityFacade(InboundMessageHandler& handler, std::function<void()> connectionLostHandler);
-
-        void messageReceived(const std::string& topic, const std::string& message) override;
-        void connectionLost() override;
-        const std::vector<std::string>& getTopics() const override;
-
-    private:
-        InboundMessageHandler& m_messageHandler;
-        std::function<void()> m_connectionLostHandler;
-    };
-
-    class ActuationFacade : public ActuatorCommandListener
-    {
-    public:
-        ActuationFacade(Wolk& wolk);
-        void handleActuatorSetCommand(const ActuatorSetCommand& command) override;
-        void handleActuatorGetCommand(const ActuatorGetCommand& command) override;
-
-    private:
-        Wolk& m_wolk;
-    };
-};
 }    // namespace wolkabout
->>>>>>> e5f2b342
 
 #endif
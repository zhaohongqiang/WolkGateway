--- conflicted
+++ resolved
@@ -15,7 +15,6 @@
  */
 
 #include "WolkBuilder.h"
-<<<<<<< HEAD
 #include "FileHandler.h"
 #include "InboundDeviceMessageHandler.h"
 #include "InboundPlatformMessageHandler.h"
@@ -27,23 +26,6 @@
 #include "connectivity/mqtt/PahoMqttClient.h"
 #include "model/Device.h"
 #include "persistence/inmemory/InMemoryPersistence.h"
-=======
-#include "ActuationHandler.h"
-#include "ActuatorStatusProvider.h"
-#include "FileHandler.h"
-#include "InboundModuleMessageHandler.h"
-#include "InboundWolkaboutMessageHandler.h"
-#include "OutboundDataService.h"
-#include "Wolk.h"
-#include "connectivity/ConnectivityService.h"
-#include "connectivity/json/JsonMessageFactory.h"
-#include "connectivity/mqtt/MqttConnectivityService.h"
-#include "connectivity/mqtt/PahoMqttClient.h"
-#include "model/Device.h"
-#include "persistence/Persistence.h"
-#include "persistence/inmemory/InMemoryPersistence.h"
-#include "service/ActuatorCommandListener.h"
->>>>>>> e5f2b342
 #include "service/PublishingService.h"
 
 #include <stdexcept>
@@ -95,22 +77,21 @@
         throw std::logic_error("No device key present.");
     }
 
-<<<<<<< HEAD
     auto wolk = std::unique_ptr<Wolk>(new Wolk(m_device));
 
     wolk->m_platformConnectivityService = std::make_shared<MqttConnectivityService>(
-      std::make_shared<PahoMqttClient>(), m_device.getDeviceKey(), m_device.getDevicePassword(), m_host);
+	  std::make_shared<PahoMqttClient>(), m_device.getKey(), m_device.getPassword(), m_host);
 
     wolk->m_deviceConnectivityService =
-      std::make_shared<MqttConnectivityService>(std::make_shared<PahoMqttClient>(), m_device.getDeviceKey(),
-                                                m_device.getDevicePassword(), "tcp://127.0.0.1:1883");
+	  std::make_shared<MqttConnectivityService>(std::make_shared<PahoMqttClient>(), m_device.getKey(),
+												m_device.getPassword(), "tcp://127.0.0.1:1883");
 
     wolk->m_platformPublisher = std::make_shared<PublishingService>(
       wolk->m_platformConnectivityService, std::unique_ptr<Persistence>(new InMemoryPersistence()));
     wolk->m_devicePublisher = std::make_shared<PublishingService>(
       wolk->m_deviceConnectivityService, std::unique_ptr<Persistence>(new InMemoryPersistence()));
 
-    wolk->m_inboundPlatformMessageHandler = std::make_shared<InboundPlatformMessageHandler>(m_device.getDeviceKey());
+	wolk->m_inboundPlatformMessageHandler = std::make_shared<InboundPlatformMessageHandler>(m_device.getKey());
 
     wolk->m_inboundDeviceMessageHandler = std::make_shared<InboundDeviceMessageHandler>();
 
@@ -137,77 +118,10 @@
     //																		std::unique_ptr<FileHandler>(new
     //FileHandler()),
     //																		outboundServiceDataHandler);
-=======
-    if (m_device.getActuatorReferences().size() != 0)
-    {
-        if (m_actuationHandler.lock() == nullptr && m_actuationHandlerLambda == nullptr)
-        {
-            throw std::logic_error("Actuation handler not set.");
-        }
-
-        if (m_actuatorStatusProvider.lock() == nullptr && m_actuatorStatusProviderLambda == nullptr)
-        {
-            throw std::logic_error("Actuator status provider not set.");
-        }
-    }
-
-    auto wolk = std::unique_ptr<Wolk>(new Wolk(m_device));
-
-    wolk->m_wolkConnectivityService =
-      std::make_shared<MqttConnectivityService>(std::make_shared<PahoMqttClient>(), m_device, m_host);
-
-    wolk->m_moduleConnectivityService =
-      std::make_shared<MqttConnectivityService>(std::make_shared<PahoMqttClient>(), m_device, "tcp://127.0.0.1:1883");
-
-    wolk->m_inboundWolkaboutMessageHandler = std::make_shared<InboundWolkaboutMessageHandler>(m_device.getKey());
-
-    wolk->m_inboundModuleMessageHandler = std::make_shared<InboundModuleMessageHandler>();
-
-    wolk->m_wolkaboutConnectivityManager =
-      std::make_shared<Wolk::ConnectivityFacade>(*wolk->m_inboundWolkaboutMessageHandler, [&] {
-          wolk->m_wolkaboutPublisher->disconnected();
-          wolk->connectToWolkabout();
-      });
-
-    wolk->m_moduleConnectivityManager =
-      std::make_shared<Wolk::ConnectivityFacade>(*wolk->m_inboundModuleMessageHandler, [&] {
-          wolk->m_modulePublisher->disconnected();
-          wolk->connectToModules();
-      });
-
-    wolk->m_outboundServiceDataHandler =
-      std::make_shared<OutboundDataService>(m_device, wolk->m_wolkConnectivityService);
-
-    wolk->m_wolkConnectivityService->setListener(wolk->m_wolkaboutConnectivityManager);
-    wolk->m_moduleConnectivityService->setListener(wolk->m_moduleConnectivityManager);
-
-    wolk->m_actuationManager = std::make_shared<Wolk::ActuationFacade>(*wolk);
-
-    wolk->m_wolkaboutPublisher = std::make_shared<PublishingService>(
-      wolk->m_wolkConnectivityService, std::unique_ptr<Persistence>(new InMemoryPersistence()));
-    wolk->m_modulePublisher = std::make_shared<PublishingService>(
-      wolk->m_moduleConnectivityService, std::unique_ptr<Persistence>(new InMemoryPersistence()));
-
-    wolk->m_dataService =
-      std::make_shared<DataService>(m_device.getKey(), std::unique_ptr<MessageFactory>(new JsonMessageFactory),
-                                    wolk->m_wolkaboutPublisher, wolk->m_modulePublisher, wolk->m_actuationManager);
-
-    wolk->m_actuationHandlerLambda = m_actuationHandlerLambda;
-    wolk->m_actuationHandler = m_actuationHandler;
-
-    wolk->m_actuatorStatusProviderLambda = m_actuatorStatusProviderLambda;
-    wolk->m_actuatorStatusProvider = m_actuatorStatusProvider;
-
-    //	wolk->m_fileDownloadService = std::make_shared<FileDownloadService>(m_maxFirmwareFileSize,
-    // m_maxFirmwareFileChunkSize,
-    //																		std::unique_ptr<FileHandler>(new
-    // FileHandler()), 																		outboundServiceDataHandler);
->>>>>>> e5f2b342
 
     //	if(m_firmwareInstaller.lock() != nullptr)
     //	{
     //		wolk->m_firmwareUpdateService = std::make_shared<FirmwareUpdateService>(m_firmwareVersion,
-<<<<<<< HEAD
     //m_firmwareDownloadDirectory,
     //																				m_maxFirmwareFileSize,
     //outboundServiceDataHandler,
@@ -221,45 +135,6 @@
     //	{
     //		wolk->m_dataService = wolk->m_dataServices.back();
     //	}
-=======
-    // m_firmwareDownloadDirectory,
-    //																				m_maxFirmwareFileSize,
-    // outboundServiceDataHandler,
-    //																				wolk->m_fileDownloadService,
-    // m_urlFileDownloader,
-    //																				m_firmwareInstaller);
-    //	}
-
-    std::weak_ptr<DataService> dataService_weak{wolk->m_dataService};
-
-    wolk->m_inboundModuleMessageHandler->setSensorReadingHandler([=](Message reading) {
-        if (auto handler = dataService_weak.lock())
-        {
-            handler->handleSensorReading(reading);
-        }
-    });
-
-    wolk->m_inboundModuleMessageHandler->setAlarmHandler([=](Message alarm) {
-        if (auto handler = dataService_weak.lock())
-        {
-            handler->handleAlarm(alarm);
-        }
-    });
-
-    wolk->m_inboundModuleMessageHandler->setActuatorStatusHandler([=](Message status) {
-        if (auto handler = dataService_weak.lock())
-        {
-            handler->handleActuatorStatus(status);
-        }
-    });
-
-    wolk->m_inboundWolkaboutMessageHandler->setActuatorSetRequestHandler([=](Message command) {
-        if (auto handler = dataService_weak.lock())
-        {
-            handler->handleActuatorSetCommand(command);
-        }
-    });
->>>>>>> e5f2b342
 
     //	std::weak_ptr<FileDownloadService> fileDownloadService_weak{wolk->m_fileDownloadService};
     //	inboundMessageHandler->setBinaryDataHandler([=](const BinaryData& binaryData) -> void {
@@ -271,12 +146,8 @@
 
     //	std::weak_ptr<FirmwareUpdateService> firmwareUpdateService_weak{wolk->m_firmwareUpdateService};
     //	inboundMessageHandler->setFirmwareUpdateCommandHandler([=](const FirmwareUpdateCommand& firmwareUpdateCommand)
-<<<<<<< HEAD
-    //-> void {
+	//-> void {
     //		if(auto handler = firmwareUpdateService_weak.lock())
-=======
-    //-> void { 		if(auto handler = firmwareUpdateService_weak.lock())
->>>>>>> e5f2b342
     //		{
     //			handler->handleFirmwareUpdateCommand(firmwareUpdateCommand);
     //		}

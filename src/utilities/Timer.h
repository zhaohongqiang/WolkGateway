--- conflicted
+++ resolved
@@ -41,11 +41,6 @@
     std::condition_variable m_condition;
     std::unique_ptr<std::thread> m_worker;
 };
-<<<<<<< HEAD
-}
-=======
-
 }    // namespace wolkabout
->>>>>>> e5f2b342
 
 #endif    // TIMER_H
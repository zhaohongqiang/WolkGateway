/*
 * Copyright 2018 WolkAbout Technology s.r.o.
 *
 * Licensed under the Apache License, Version 2.0 (the "License");
 * you may not use this file except in compliance with the License.
 * You may obtain a copy of the License at
 *
 *      http://www.apache.org/licenses/LICENSE-2.0
 *
 * Unless required by applicable law or agreed to in writing, software
 * distributed under the License is distributed on an "AS IS" BASIS,
 * WITHOUT WARRANTIES OR CONDITIONS OF ANY KIND, either express or implied.
 * See the License for the specific language governing permissions and
 * limitations under the License.
 */

#include "utilities/StringUtils.h"

#include <string>
#include <vector>

namespace wolkabout
{
static const std::string base64_chars = "ABCDEFGHIJKLMNOPQRSTUVWXYZ"
                                        "abcdefghijklmnopqrstuvwxyz"
                                        "0123456789+/";

bool StringUtils::contains(const std::string& string, char c)
{
    return string.find(c) != std::string::npos;
}

bool StringUtils::contains(const std::string& string, const std::string& substring)
{
    return string.find(substring) != std::string::npos;
}

std::vector<std::string> StringUtils::tokenize(const std::string& string, const std::string& delimiter)
{
    std::vector<std::string> tokens;
    if (string.empty())
    {
        return tokens;
    }

    std::string::size_type size = string.size();
    std::string::size_type position = 0;
    std::string::size_type delimiterPosition = string.find(delimiter, position);

    while (std::string::npos != delimiterPosition && delimiterPosition <= size)
    {
        tokens.push_back(string.substr(position, delimiterPosition - position));
        position = delimiterPosition + 1;
        delimiterPosition = string.find(delimiter, position);
    }

    tokens.push_back(string.substr(position, std::string::npos));
    return tokens;
}

bool StringUtils::startsWith(const std::string& string, const std::string& prefix)
{
    return string.size() >= prefix.size() && 0 == string.compare(0, prefix.size(), prefix);
}

bool StringUtils::endsWith(const std::string& string, const std::string& suffix)
{
    return string.size() >= suffix.size() && 0 == string.compare(string.size() - suffix.size(), suffix.size(), suffix);
}

void StringUtils::removeTrailingWhitespace(std::string& string)
{
    while (!string.empty() && std::isspace(*string.rbegin()))
    {
        string.erase(string.length() - 1);
    }
}

std::string StringUtils::removeSubstring(const std::string& string, const std::string& substring)
{
    auto pos = string.find(substring);
    if (pos != std::string::npos)
    {
        std::string ret = string;
        ret.erase(pos, substring.size());

        return ret;
    }

    return string;
}

bool StringUtils::isBase64(unsigned char c)
{
    return (isalnum(c) || (c == '+') || (c == '/'));
}

std::string StringUtils::base64Encode(const char* bytesToEncode, unsigned int len)
{
    std::string ret;
    int i = 0;
    int j = 0;
    unsigned char char_array_3[3];
    unsigned char char_array_4[4];

    while (len--)
    {
        char_array_3[i++] = *(bytesToEncode++);
        if (i == 3)
        {
            char_array_4[0] = (char_array_3[0] & 0xfc) >> 2;
            char_array_4[1] = ((char_array_3[0] & 0x03) << 4) + ((char_array_3[1] & 0xf0) >> 4);
            char_array_4[2] = ((char_array_3[1] & 0x0f) << 2) + ((char_array_3[2] & 0xc0) >> 6);
            char_array_4[3] = char_array_3[2] & 0x3f;

            for (i = 0; (i < 4); i++)
                ret += base64_chars[char_array_4[i]];
            i = 0;
        }
    }

    if (i)
    {
        for (j = i; j < 3; j++)
            char_array_3[j] = '\0';

        char_array_4[0] = (char_array_3[0] & 0xfc) >> 2;
        char_array_4[1] = ((char_array_3[0] & 0x03) << 4) + ((char_array_3[1] & 0xf0) >> 4);
        char_array_4[2] = ((char_array_3[1] & 0x0f) << 2) + ((char_array_3[2] & 0xc0) >> 6);
        char_array_4[3] = char_array_3[2] & 0x3f;

        for (j = 0; (j < i + 1); j++)
            ret += base64_chars[char_array_4[j]];

        while ((i++ < 3))
            ret += '=';
    }

    return ret;
}

std::string StringUtils::base64Decode(const std::string& encodedString)
{
    std::string ret;

    int in_len = encodedString.size();
    int i = 0;
    int j = 0;
    int in_ = 0;
    unsigned char char_array_4[4], char_array_3[3];

    while (in_len-- && (encodedString[in_] != '=') && isBase64(encodedString[in_]))
    {
        char_array_4[i++] = encodedString[in_];
        in_++;
        if (i == 4)
        {
            for (i = 0; i < 4; i++)
                char_array_4[i] = base64_chars.find(char_array_4[i]);

            char_array_3[0] = (char_array_4[0] << 2) + ((char_array_4[1] & 0x30) >> 4);
            char_array_3[1] = ((char_array_4[1] & 0xf) << 4) + ((char_array_4[2] & 0x3c) >> 2);
            char_array_3[2] = ((char_array_4[2] & 0x3) << 6) + char_array_4[3];

            for (i = 0; (i < 3); i++)
                ret += char_array_3[i];
            i = 0;
        }
    }

    if (i)
    {
        for (j = i; j < 4; j++)
            char_array_4[j] = 0;

        for (j = 0; j < 4; j++)
            char_array_4[j] = base64_chars.find(char_array_4[j]);

        char_array_3[0] = (char_array_4[0] << 2) + ((char_array_4[1] & 0x30) >> 4);
        char_array_3[1] = ((char_array_4[1] & 0xf) << 4) + ((char_array_4[2] & 0x3c) >> 2);
        char_array_3[2] = ((char_array_4[2] & 0x3) << 6) + char_array_4[3];

        for (j = 0; (j < i - 1); j++)
            ret += char_array_3[j];
    }

    return ret;
<<<<<<< HEAD
}

bool StringUtils::mqttTopicMatch(const std::string& wildcardTopic, const std::string& topic)
{
    if (endsWith(wildcardTopic, "/#"))
    {
        const std::string rootTopic = removeSubstring(wildcardTopic, "/#");

        return startsWith(topic, rootTopic);
    }

    // TODO match single level wildcards
    return wildcardTopic == topic;
=======
>>>>>>> e5f2b342
}
}    // namespace wolkabout<|MERGE_RESOLUTION|>--- conflicted
+++ resolved
@@ -185,7 +185,6 @@
     }
 
     return ret;
-<<<<<<< HEAD
 }
 
 bool StringUtils::mqttTopicMatch(const std::string& wildcardTopic, const std::string& topic)
@@ -199,7 +198,5 @@
 
     // TODO match single level wildcards
     return wildcardTopic == topic;
-=======
->>>>>>> e5f2b342
 }
 }    // namespace wolkabout
/*
 * Copyright 2018 WolkAbout Technology s.r.o.
 *
 * Licensed under the Apache License, Version 2.0 (the "License");
 * you may not use this file except in compliance with the License.
 * You may obtain a copy of the License at
 *
 *      http://www.apache.org/licenses/LICENSE-2.0
 *
 * Unless required by applicable law or agreed to in writing, software
 * distributed under the License is distributed on an "AS IS" BASIS,
 * WITHOUT WARRANTIES OR CONDITIONS OF ANY KIND, either express or implied.
 * See the License for the specific language governing permissions and
 * limitations under the License.
 */

#include "Timer.h"

namespace wolkabout
{
<<<<<<< HEAD
Timer::Timer() : m_isRunning(false)
{
}
=======
Timer::Timer() : m_isRunning(false) {}
>>>>>>> e5f2b342

Timer::~Timer()
{
    stop();
}

void Timer::start(unsigned intervalMsec, std::function<void()> callback)
{
    if (m_isRunning)
    {
        return;
    }

    m_isRunning = true;

    auto thread = [=] {
        std::unique_lock<std::mutex> lock{m_lock};
        m_condition.wait_for(lock, std::chrono::milliseconds{intervalMsec}, [=] { return !m_isRunning; });

        // no callback if stopped
        if (m_isRunning)
        {
            callback();
        }

        m_isRunning = false;
    };

    m_worker.reset(new std::thread(thread));
}

void Timer::stop()
{
    {    // the block is for mutex to be unlocked before join
        std::lock_guard<std::mutex> lock{m_lock};
        m_isRunning = false;

        m_condition.notify_all();
    }

    if (m_worker && m_worker->joinable())
    {
        m_worker->join();
    }
}

bool Timer::running() const
{
    return m_isRunning || (m_worker && m_worker->joinable());
}
<<<<<<< HEAD
}
=======

}    // namespace wolkabout
>>>>>>> e5f2b342
<|MERGE_RESOLUTION|>--- conflicted
+++ resolved
@@ -18,13 +18,7 @@
 
 namespace wolkabout
 {
-<<<<<<< HEAD
-Timer::Timer() : m_isRunning(false)
-{
-}
-=======
 Timer::Timer() : m_isRunning(false) {}
->>>>>>> e5f2b342
 
 Timer::~Timer()
 {
@@ -75,9 +69,4 @@
 {
     return m_isRunning || (m_worker && m_worker->joinable());
 }
-<<<<<<< HEAD
-}
-=======
-
-}    // namespace wolkabout
->>>>>>> e5f2b342
+}    // namespace wolkabout
--- conflicted
+++ resolved
@@ -25,11 +25,8 @@
 class ConsoleLogger : public Logger
 {
 public:
-<<<<<<< HEAD
     ConsoleLogger();
 
-=======
->>>>>>> e5f2b342
     void logEntry(Log& log) override;
     void setLogLevel(wolkabout::LogLevel level) override;
 

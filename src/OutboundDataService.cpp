--- conflicted
+++ resolved
@@ -48,9 +48,4 @@
     //		std::cout << "Message sent " << outboundMessage->getContent();
     //	}
 }
-<<<<<<< HEAD
-}
-=======
-
-}    // namespace wolkabout
->>>>>>> e5f2b342
+}    // namespace wolkabout
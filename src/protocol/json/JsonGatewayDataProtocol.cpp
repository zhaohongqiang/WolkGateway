--- conflicted
+++ resolved
@@ -174,43 +174,6 @@
     return "";
 }
 
-<<<<<<< HEAD
-std::string JsonGatewayDataProtocol::routePlatformToGatewayMessage(const std::string& topic) const
-{
-    LOG(TRACE) << METHOD_INFO;
-
-    const std::string deviceTopicPart = CHANNEL_DELIMITER + DEVICE_PATH_PREFIX;
-    const std::string gatewayTopicPart = CHANNEL_DELIMITER + GATEWAY_PATH_PREFIX;
-
-    const auto position = topic.find(gatewayTopicPart);
-    if (position != std::string::npos)
-    {
-        std::string routedTopic = topic;
-        return routedTopic.replace(position, gatewayTopicPart.size(), deviceTopicPart);
-    }
-
-    return "";
-}
-
-std::string JsonGatewayDataProtocol::routeGatewayToPlatformMessage(const std::string& topic) const
-{
-    LOG(TRACE) << METHOD_INFO;
-
-    const std::string deviceTopicPart = CHANNEL_DELIMITER + DEVICE_PATH_PREFIX;
-    const std::string gatewayTopicPart = CHANNEL_DELIMITER + GATEWAY_PATH_PREFIX;
-
-    const auto position = topic.find(deviceTopicPart);
-    if (position != std::string::npos)
-    {
-        std::string routedTopic = topic;
-        return routedTopic.replace(position, deviceTopicPart.size(), gatewayTopicPart);
-    }
-
-    return "";
-}
-
-=======
->>>>>>> ccecc548
 std::string JsonGatewayDataProtocol::extractReferenceFromChannel(const std::string& topic) const
 {
     LOG(TRACE) << METHOD_INFO;

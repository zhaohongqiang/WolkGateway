/*
 * Copyright 2018 WolkAbout Technology s.r.o.
 *
 * Licensed under the Apache License, Version 2.0 (the "License");
 * you may not use this file except in compliance with the License.
 * You may obtain a copy of the License at
 *
 *      http://www.apache.org/licenses/LICENSE-2.0
 *
 * Unless required by applicable law or agreed to in writing, software
 * distributed under the License is distributed on an "AS IS" BASIS,
 * WITHOUT WARRANTIES OR CONDITIONS OF ANY KIND, either express or implied.
 * See the License for the specific language governing permissions and
 * limitations under the License.
 */

#ifndef MQTTCONNECTIVITYSERVICE_H
#define MQTTCONNECTIVITYSERVICE_H

#include "connectivity/ConnectivityService.h"
#include "connectivity/mqtt/MqttClient.h"

#include <atomic>
#include <memory>
#include <mutex>
#include <string>
#include <vector>

namespace wolkabout
{
class MqttConnectivityService : public ConnectivityService
{
public:
    MqttConnectivityService(std::shared_ptr<MqttClient> mqttClient, const std::string& key, const std::string& password,
                            const std::string& host);
    virtual ~MqttConnectivityService() = default;

    bool connect() override;
    void disconnect() override;

    bool isConnected() override;

    bool publish(std::shared_ptr<Message> outboundMessage) override;
<<<<<<< HEAD

    void channelsUpdated() override;
=======
>>>>>>> e5f2b342

private:
    std::shared_ptr<MqttClient> m_mqttClient;

    const std::string m_key;
    const std::string m_password;
    const std::string m_host;

    std::vector<std::string> m_topics;

    std::mutex m_lock;

    static const constexpr char* LAST_WILL_TOPIC_ROOT = "lastwill/";
    static const constexpr char* TRUST_STORE = "ca.crt";
};
}    // namespace wolkabout

#endif<|MERGE_RESOLUTION|>--- conflicted
+++ resolved
@@ -41,11 +41,8 @@
     bool isConnected() override;
 
     bool publish(std::shared_ptr<Message> outboundMessage) override;
-<<<<<<< HEAD
 
     void channelsUpdated() override;
-=======
->>>>>>> e5f2b342
 
 private:
     std::shared_ptr<MqttClient> m_mqttClient;

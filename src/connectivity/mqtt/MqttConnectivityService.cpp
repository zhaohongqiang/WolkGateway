--- conflicted
+++ resolved
@@ -20,15 +20,9 @@
 
 namespace wolkabout
 {
-<<<<<<< HEAD
 MqttConnectivityService::MqttConnectivityService(std::shared_ptr<MqttClient> mqttClient, const std::string& key,
                                                  const std::string& password, const std::string& host)
 : m_mqttClient{std::move(mqttClient)}, m_key{key}, m_password{password}, m_host{host}
-=======
-MqttConnectivityService::MqttConnectivityService(std::shared_ptr<MqttClient> mqttClient, Device device,
-                                                 std::string host)
-: m_mqttClient(std::move(mqttClient)), m_device(std::move(device)), m_host(std::move(host)), m_connected(false)
->>>>>>> e5f2b342
 {
     m_mqttClient->onMessageReceived([this](std::string topic, std::string message) -> void {
         if (auto handler = m_listener.lock())
@@ -36,7 +30,6 @@
             handler->messageReceived(topic, message);
         }
     });
-<<<<<<< HEAD
 
     m_mqttClient->onConnectionLost([this]() -> void {
         if (auto handler = m_listener.lock())
@@ -44,13 +37,10 @@
             handler->connectionLost();
         }
     });
-=======
->>>>>>> e5f2b342
 }
 
 bool MqttConnectivityService::connect()
 {
-<<<<<<< HEAD
     m_mqttClient->setLastWill(LAST_WILL_TOPIC_ROOT + m_key, "Gone offline");
     bool isConnected = m_mqttClient->connect(m_key, m_password, TRUST_STORE, m_host, m_key);
     if (isConnected)
@@ -60,20 +50,6 @@
         for (const std::string& topic : m_topics)
         {
             m_mqttClient->subscribe(topic);
-=======
-    m_mqttClient->setLastWill(LAST_WILL_TOPIC_ROOT + m_device.getKey(), "Gone offline");
-    bool isConnected =
-      m_mqttClient->connect(m_device.getKey(), m_device.getPassword(), TRUST_STORE, m_host, m_device.getKey());
-    if (isConnected)
-    {
-        if (auto handler = m_listener.lock())
-        {
-            const auto& topics = handler->getTopics();
-            for (const std::string& topic : topics)
-            {
-                m_mqttClient->subscribe(topic);
-            }
->>>>>>> e5f2b342
         }
     }
 
@@ -94,7 +70,6 @@
 {
     return m_mqttClient->publish(outboundMessage->getTopic(), outboundMessage->getContent());
 }
-<<<<<<< HEAD
 
 void MqttConnectivityService::channelsUpdated()
 {
@@ -132,7 +107,4 @@
         }
     }
 }
-}
-=======
-}    // namespace wolkabout
->>>>>>> e5f2b342
+}    // namespace wolkabout
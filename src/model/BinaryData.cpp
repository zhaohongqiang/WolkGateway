/*
 * Copyright 2018 WolkAbout Technology s.r.o.
 *
 * Licensed under the Apache License, Version 2.0 (the "License");
 * you may not use this file except in compliance with the License.
 * You may obtain a copy of the License at
 *
 *      http://www.apache.org/licenses/LICENSE-2.0
 *
 * Unless required by applicable law or agreed to in writing, software
 * distributed under the License is distributed on an "AS IS" BASIS,
 * WITHOUT WARRANTIES OR CONDITIONS OF ANY KIND, either express or implied.
 * See the License for the specific language governing permissions and
 * limitations under the License.
 */

#include "BinaryData.h"
#include <stdexcept>

namespace wolkabout
{
<<<<<<< HEAD
BinaryData::BinaryData() : m_value{}, m_data{}, m_hash{}, m_previousHash{}
{
}
=======
BinaryData::BinaryData() : m_value{}, m_data{}, m_hash{}, m_previousHash{} {}
>>>>>>> e5f2b342

BinaryData::BinaryData(const ByteArray& value) : m_value{value}, m_data{}, m_hash{}, m_previousHash{}
{
    if (value.size() <= 2 * ByteUtils::SHA_256_HASH_BYTE_LENGTH)
    {
        throw std::invalid_argument("Binary data size is smaller than required to fit standard data packet");
    }

    m_previousHash = {m_value.begin(), m_value.begin() + ByteUtils::SHA_256_HASH_BYTE_LENGTH};
    m_data = {m_value.begin() + ByteUtils::SHA_256_HASH_BYTE_LENGTH,
              m_value.end() - ByteUtils::SHA_256_HASH_BYTE_LENGTH};
    m_hash = {m_value.end() - ByteUtils::SHA_256_HASH_BYTE_LENGTH, m_value.end()};
}

const ByteArray& BinaryData::getData() const
{
    return m_data;
}

const ByteArray& BinaryData::getHash() const
{
    return m_hash;
}

bool BinaryData::valid() const
{
    const ByteArray hash = ByteUtils::hashSHA256(m_data);

    return hash == m_hash;
}

bool BinaryData::validatePrevious() const
{
    // validate with all zero hash
    return validatePrevious(ByteArray(ByteUtils::SHA_256_HASH_BYTE_LENGTH, 0));
}

bool BinaryData::validatePrevious(const ByteArray& previousHash) const
{
    return m_previousHash == previousHash;
}
<<<<<<< HEAD
}
=======

}    // namespace wolkabout
>>>>>>> e5f2b342
<|MERGE_RESOLUTION|>--- conflicted
+++ resolved
@@ -19,13 +19,7 @@
 
 namespace wolkabout
 {
-<<<<<<< HEAD
-BinaryData::BinaryData() : m_value{}, m_data{}, m_hash{}, m_previousHash{}
-{
-}
-=======
 BinaryData::BinaryData() : m_value{}, m_data{}, m_hash{}, m_previousHash{} {}
->>>>>>> e5f2b342
 
 BinaryData::BinaryData(const ByteArray& value) : m_value{value}, m_data{}, m_hash{}, m_previousHash{}
 {
@@ -67,9 +61,4 @@
 {
     return m_previousHash == previousHash;
 }
-<<<<<<< HEAD
-}
-=======
-
-}    // namespace wolkabout
->>>>>>> e5f2b342
+}    // namespace wolkabout
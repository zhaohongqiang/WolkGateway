--- conflicted
+++ resolved
@@ -44,11 +44,6 @@
     T m_value;
     bool m_null;
 };
-<<<<<<< HEAD
-}
-=======
-
 }    // namespace wolkabout
->>>>>>> e5f2b342
 
 #endif    // WOLKOPTIONAL_H
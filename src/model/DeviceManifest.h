#ifndef MANIFEST_H
#define MANIFEST_H

#include "model/ActuatorManifest.h"
#include "model/AlarmManifest.h"
#include "model/ConfigurationManifest.h"
#include "model/SensorManifest.h"

#include <string>
#include <vector>

namespace wolkabout
{
class DeviceManifest
{
<<<<<<< HEAD
=======
public:
    DeviceManifest() = default;
    DeviceManifest(std::string name, std::string description, std::string protocol, std::string firmwareUpdateProtocol,
                   std::vector<ConfigurationManifest> configurations = {}, std::vector<SensorManifest> sensors = {},
                   std::vector<AlarmManifest> alarms = {}, std::vector<ActuatorManifest> actuators = {});

    virtual ~DeviceManifest() = default;

    DeviceManifest& addConfiguration(const ConfigurationManifest& configurationManifest);
    DeviceManifest& addSensor(const SensorManifest& sensorManifest);
    DeviceManifest& addAlarm(const AlarmManifest& alarmManifest);
    DeviceManifest& addActuator(const ActuatorManifest& actuatorManifest);

    const std::vector<ConfigurationManifest>& getConfigurations() const;
    const std::vector<SensorManifest>& getSensors() const;
    const std::vector<AlarmManifest>& getAlarms() const;
    const std::vector<ActuatorManifest>& getActuators() const;

    const std::string& getName() const;
    const std::string& getDescription() const;
    const std::string& getProtocol() const;
    const std::string& getFirmwareUpdateProtocol() const;

private:
    std::string m_name;
    std::string m_description;
    std::string m_protocol;
    std::string m_firmwareUpdateProtocol;

    std::vector<ConfigurationManifest> m_configurations;
    std::vector<SensorManifest> m_sensors;
    std::vector<AlarmManifest> m_alarms;
    std::vector<ActuatorManifest> m_actuators;
>>>>>>> e5f2b342
};
}    // namespace wolkabout

#endif    // MANIFEST_H<|MERGE_RESOLUTION|>--- conflicted
+++ resolved
@@ -13,8 +13,6 @@
 {
 class DeviceManifest
 {
-<<<<<<< HEAD
-=======
 public:
     DeviceManifest() = default;
     DeviceManifest(std::string name, std::string description, std::string protocol, std::string firmwareUpdateProtocol,
@@ -48,7 +46,6 @@
     std::vector<SensorManifest> m_sensors;
     std::vector<AlarmManifest> m_alarms;
     std::vector<ActuatorManifest> m_actuators;
->>>>>>> e5f2b342
 };
 }    // namespace wolkabout
 

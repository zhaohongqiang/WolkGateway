#include "model/DeviceManifest.h"
#include "model/ActuatorManifest.h"
#include "model/AlarmManifest.h"
#include "model/ConfigurationManifest.h"
#include "model/SensorManifest.h"

#include <string>
#include <vector>

wolkabout::DeviceManifest::DeviceManifest(std::string name, std::string description, std::string protocol,
                                          std::string firmwareUpdateProtocol,
                                          std::vector<wolkabout::ConfigurationManifest> configurations,
                                          std::vector<wolkabout::SensorManifest> sensors,
                                          std::vector<wolkabout::AlarmManifest> alarms,
                                          std::vector<wolkabout::ActuatorManifest> actuators)
: m_name(std::move(name))
, m_description(std::move(description))
, m_protocol(std::move(protocol))
, m_firmwareUpdateProtocol(std::move(firmwareUpdateProtocol))
, m_configurations(std::move(configurations))
, m_sensors(std::move(sensors))
, m_alarms(std::move(alarms))
, m_actuators(std::move(actuators))
{
}

wolkabout::DeviceManifest& wolkabout::DeviceManifest::addConfiguration(
  const wolkabout::ConfigurationManifest& configurationManifest)
{
<<<<<<< HEAD
=======
    m_configurations.push_back(configurationManifest);
    return *this;
}

wolkabout::DeviceManifest& wolkabout::DeviceManifest::addSensor(const wolkabout::SensorManifest& sensorManifest)
{
    m_sensors.push_back(sensorManifest);
    return *this;
}

wolkabout::DeviceManifest& wolkabout::DeviceManifest::addAlarm(const wolkabout::AlarmManifest& alarmManifest)
{
    m_alarms.push_back(alarmManifest);
    return *this;
}

wolkabout::DeviceManifest& wolkabout::DeviceManifest::addActuator(const wolkabout::ActuatorManifest& actuatorManifest)
{
    m_actuators.push_back(actuatorManifest);
    return *this;
}

const std::vector<wolkabout::ConfigurationManifest>& wolkabout::DeviceManifest::getConfigurations() const
{
    return m_configurations;
}

const std::vector<wolkabout::SensorManifest>& wolkabout::DeviceManifest::getSensors() const
{
    return m_sensors;
}

const std::vector<wolkabout::AlarmManifest>& wolkabout::DeviceManifest::getAlarms() const
{
    return m_alarms;
}

const std::vector<wolkabout::ActuatorManifest>& wolkabout::DeviceManifest::getActuators() const
{
    return m_actuators;
}

const std::string& wolkabout::DeviceManifest::getName() const
{
    return m_name;
}

const std::string& wolkabout::DeviceManifest::getDescription() const
{
    return m_description;
}

const std::string& wolkabout::DeviceManifest::getFirmwareUpdateProtocol() const
{
    return m_firmwareUpdateProtocol;
}

const std::string& wolkabout::DeviceManifest::getProtocol() const
{
    return m_protocol;
>>>>>>> e5f2b342
}<|MERGE_RESOLUTION|>--- conflicted
+++ resolved
@@ -27,8 +27,6 @@
 wolkabout::DeviceManifest& wolkabout::DeviceManifest::addConfiguration(
   const wolkabout::ConfigurationManifest& configurationManifest)
 {
-<<<<<<< HEAD
-=======
     m_configurations.push_back(configurationManifest);
     return *this;
 }
@@ -89,5 +87,4 @@
 const std::string& wolkabout::DeviceManifest::getProtocol() const
 {
     return m_protocol;
->>>>>>> e5f2b342
 }
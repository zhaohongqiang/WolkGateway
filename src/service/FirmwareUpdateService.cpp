--- conflicted
+++ resolved
@@ -571,12 +571,8 @@
                          m_gatewayKey);
         }
 
-<<<<<<< HEAD
-        auto fullPath = FileSystemUtils::absolutePath(getFirmwareFileForDevice(m_gatewayKey));
-=======
         auto fullPath =
           FileSystemUtils::absolutePath(getFirmwareDownloadStatusForDevice(m_gatewayKey).downloadedFirmwarePath);
->>>>>>> 38175172
 
         installGwFirmware(fullPath);
     }

--- conflicted
+++ resolved
@@ -45,29 +45,16 @@
 {
     LOG(TRACE) << METHOD_INFO;
 
-<<<<<<< HEAD
-    LOG(DEBUG) << "Device registration service: Platfom message received: " << message->getChannel() << " , "
-               << message->getContent();
-
-    if (RegistrationProtocol::isMessageFromPlatform(message->getChannel(), m_gatewayKey))
-=======
-    if (!DeviceRegistrationProtocol::getInstance().isMessageFromPlatform(message->getChannel()))
->>>>>>> 7e4752ed
+    if (!DeviceRegistrationProtocol::isMessageFromPlatform(message->getChannel()))
     {
         LOG(WARN) << "DeviceRegistrationService: Ignoring message on channel '" << message->getChannel()
                   << "'. Message not from platform.";
         return;
     }
 
-<<<<<<< HEAD
-    if (RegistrationProtocol::isRegistrationResponse(message))
-    {
-        auto response = RegistrationProtocol::makeRegistrationResponse(message);
-=======
-    if (DeviceRegistrationProtocol::getInstance().isRegistrationResponse(message))
-    {
-        auto response = DeviceRegistrationProtocol::getInstance().makeRegistrationResponse(message);
->>>>>>> 7e4752ed
+    if (DeviceRegistrationProtocol::isRegistrationResponse(message))
+    {
+        auto response = DeviceRegistrationProtocol::makeRegistrationResponse(message);
         if (!response)
         {
             LOG(ERROR)
@@ -76,17 +63,10 @@
             return;
         }
 
-<<<<<<< HEAD
-        auto deviceKey = RegistrationProtocol::getDeviceKeyFromChannel(message->getChannel());
-        handleRegistrationResponse(deviceKey, *response);
-    }
-    else if (RegistrationProtocol::isReregistrationRequest(message))
-=======
-        auto deviceKey = DeviceRegistrationProtocol::getInstance().extractDeviceKeyFromChannel(message->getChannel());
+        auto deviceKey = DeviceRegistrationProtocol::extractDeviceKeyFromChannel(message->getChannel());
         handleDeviceRegistrationResponse(deviceKey, *response);
     }
-    else if (DeviceRegistrationProtocol::getInstance().isReregistrationRequest(message))
->>>>>>> 7e4752ed
+    else if (DeviceRegistrationProtocol::isReregistrationRequest(message))
     {
         handleDeviceReregistrationRequest();
     }
@@ -101,49 +81,21 @@
 {
     LOG(TRACE) << METHOD_INFO;
 
-<<<<<<< HEAD
-    LOG(DEBUG) << "Device registration service: Device message received: " << message->getChannel() << " , "
-               << message->getContent();
-
-    if (!RegistrationProtocol::isMessageToPlatform(message->getChannel(), m_gatewayKey))
-=======
-    if (!DeviceRegistrationProtocol::getInstance().isMessageToPlatform(message->getChannel()))
->>>>>>> 7e4752ed
+    if (!DeviceRegistrationProtocol::isMessageToPlatform(message->getChannel()))
     {
         LOG(WARN) << "DeviceRegistrationService: Ignoring message received on channel '" << message->getChannel()
                   << "'. Message not intended for platform.";
         return;
     }
 
-<<<<<<< HEAD
-    if (RegistrationProtocol::isRegistrationRequest(message))
-    {
-        auto request = RegistrationProtocol::makeRegistrationRequest(message);
-        if (!request)
-        {
-            LOG(WARN) << "Device registration service: Device registration request could not be parsed: "
-                      << message->getChannel() << " , " << message->getContent();
-            return;
-        }
-
-        auto deviceKey = RegistrationProtocol::getDeviceKeyFromChannel(message->getChannel());
-        if (!m_deviceRepository.containsDeviceWithKey(deviceKey))
-        {
-            LOG(INFO) << "Device registration service: Handling registration of new device with key '" << deviceKey
-                      << "'";
-            handleRegistrationRequest(deviceKey, *request);
-            return;
-        }
-=======
-    if (!DeviceRegistrationProtocol::getInstance().isRegistrationRequest(message))
+    if (!DeviceRegistrationProtocol::isRegistrationRequest(message))
     {
         LOG(WARN) << "DeviceRegistrationService: unhandled message on channel '" << message->getChannel()
                   << "'. Unsupported message type";
         return;
     }
->>>>>>> 7e4752ed
-
-    auto request = DeviceRegistrationProtocol::getInstance().makeRegistrationRequest(message);
+
+    auto request = DeviceRegistrationProtocol::makeRegistrationRequest(message);
     if (!request)
     {
         LOG(ERROR) << "DeviceRegistrationService: Device registration request could not be deserialized. Channel: '"
@@ -151,7 +103,7 @@
         return;
     }
 
-    auto deviceKey = DeviceRegistrationProtocol::getInstance().extractDeviceKeyFromChannel(message->getChannel());
+    auto deviceKey = DeviceRegistrationProtocol::extractDeviceKeyFromChannel(message->getChannel());
     if (!m_deviceRepository.containsDeviceWithKey(m_gatewayKey) && deviceKey != m_gatewayKey)
     {
         addToPostponedDeviceRegistartionRequests(deviceKey, *request);
@@ -185,7 +137,7 @@
     auto gateway = m_deviceRepository.findByDeviceKey(m_gatewayKey);
     if (gateway && gateway->getManifest().getProtocol() != request.getManifest().getProtocol())
     {
-        LOG(DEBUG) << "DeviceRegistrationService: Ignoring device registration request for device with key '"
+        LOG(ERROR) << "DeviceRegistrationService: Ignoring device registration request for device with key '"
                    << deviceKey << "'. Gateway uses protocol '" << gateway->getManifest().getProtocol()
                    << "' but device wants to register with protocol '" << request.getManifest().getProtocol() << "'";
         return;
@@ -196,8 +148,8 @@
       std::unique_ptr<Device>(new Device(request.getDeviceName(), request.getDeviceKey(), request.getManifest()));
     if (savedDevice && *savedDevice == *deviceRequestingRegistration)
     {
-        LOG(DEBUG) << "DeviceRegistrationService: Ignoring device registration request for device with key '"
-                   << deviceKey << "'. No change in device info and manifest";
+        LOG(WARN) << "DeviceRegistrationService: Ignoring device registration request for device with key '"
+                  << deviceKey << "'. Already registered with given device info and device manifest";
         return;
     }
 
@@ -206,11 +158,7 @@
       std::unique_ptr<Device>(new Device(request.getDeviceName(), request.getDeviceKey(), request.getManifest()));
     m_devicesAwaitingRegistrationResponse[deviceKey] = std::move(device);
 
-<<<<<<< HEAD
-    auto registrationRequest = RegistrationProtocol::make(m_gatewayKey, deviceKey, request);
-=======
-    auto registrationRequest = DeviceRegistrationProtocol::getInstance().makeMessage(m_gatewayKey, deviceKey, request);
->>>>>>> 7e4752ed
+    auto registrationRequest = DeviceRegistrationProtocol::makeMessage(m_gatewayKey, deviceKey, request);
     m_outboundPlatformMessageHandler.addMessage(registrationRequest);
 }
 
@@ -222,7 +170,7 @@
 
     DeviceReregistrationResponseDto reregistrationResponse(DeviceReregistrationResponseDto::Result::OK);
     m_outboundPlatformMessageHandler.addMessage(
-      DeviceRegistrationProtocol::getInstance().makeMessage(m_gatewayKey, reregistrationResponse));
+      DeviceRegistrationProtocol::makeMessage(m_gatewayKey, reregistrationResponse));
 
     auto registeredDevicesKeys = m_deviceRepository.findAllDeviceKeys();
     for (const std::string& deviceKey : *registeredDevicesKeys)
@@ -239,7 +187,7 @@
         m_deviceRepository.remove(deviceKey);
 
         m_outboundPlatformMessageHandler.addMessage(
-          DeviceRegistrationProtocol::getInstance().makeMessage(m_gatewayKey, deviceKey, *deviceRegistrationRequest));
+          DeviceRegistrationProtocol::makeMessage(m_gatewayKey, deviceKey, *deviceRegistrationRequest));
     }
 }
 
